<<<<<<< HEAD
# How to Use Patient Context

A clinical letter processing system that helps doctors quickly understand patient history from PDF letters.
=======
# AI Patient Context Summary Generator
>>>>>>> 928bd338

## Live Demo

1. Navigate to http://ai-locus-agent-frontend.s3-website.eu-west-2.amazonaws.com

## Getting Started

### Step 1: Access the Application
2. Navigate to: http://ai-locus-agent-frontend.s3-website.eu-west-2.amazonaws.com
 (Only HTTP works for now, had to rollback HTTPS last minute due to CloudFront's free plan not being suitable)
3. You'll see the main interface with two tabs:
   - **Upload Letter** - For processing new letters
   - **View Letters** - For viewing previously processed letters (letters already exist from me testing)

### Step 2: Process Your First Letter
1. Click **"📄 Upload Letter"**
2. Upload a PDF clinical letter (drag & drop or click to select)
3. Click **"Upload and Analyze"**
<<<<<<< HEAD
4. Wait 1-2 seconds for processing
5. Review the results:
   - **NHS number** (automatically extracted)
   - **AI summary** (key clinical points)
   - **Risk assessment** (urgency level)
   - **Key findings** (important details)

## Interactive Features

### Security Compliance Badge
- **Look for** the "Security Compliance" badge (top right)
- **Hover over it** to see security features and compliance details

### Audit Trail
- **Go to** "📋 View Letters" tab
- **Hover over** "DATABASE AUDIT TRAIL ?" buttons
- **See** actual database records and file storage details
=======
4. Wait for processing (typically 1-2 seconds)
5. View the results showing:
   - NHS number extraction
   - AI-generated summary
   - Risk assessment
   - Key findings and recommendations

### Try the Security Compliance Hover Tooltip on the top right corner
1. **Look for the "Security COmpliance"** badge in the top right, a detailed tooltip will appear showing cool stuff

### Try the Database Audit Trail Hover Tooltip
1. **In the " View Letters"** tab
2. **Look for "DATABASE AUDIT TRAIL ?"** button (next to letter date)
3. **Hover over the button** - a tooltip will appear showing details of the data base storage. Security concerns in DB are addressed later in this doc.
>>>>>>> 928bd338
  
## Privacy Protection Demo

**Test PHI Detection:**
1. Upload "Sample_File_with_PHI.pdf" from the project root
2. **Watch** the privacy protection dialog appear
3. **See** how patient names are automatically detected and masked
4. **Note** that NHS numbers are preserved for clinical continuity

### Audit Trail
Every action is logged for compliance:
- **File uploads**: Timestamp, file size, processing time
- **AI analysis**: Confidence scores, risk assessments
- **Data access**: Download tracking, user interactions
- **Storage details**: S3 location, metadata preservation

<<<<<<< HEAD
## Real-World Use Cases

**For Doctors:**
- Quickly understand patient history from multiple letters
- Identify urgent cases that need immediate attention
- Access patient information without opening multiple PDFs
- Maintain audit trails for compliance

**For Healthcare Teams:**
- Share patient summaries with colleagues
- Track patient progress over time
- Ensure privacy compliance with automatic PHI detection
- Access original documents when needed

## Troubleshooting
=======
## Error Handling & Graceful Degradation

 If something goes wrong, you'll get friendly messages instead of scary error codes. For example:
- **PDF processing fails?** → "Unable to read this file, please try a different PDF"
- **AI analysis times out?** → "Analysis taking longer than expected, please wait"
- **Network issues?** → "Connection problem, please check your internet and try again"

We also have fallbacks - if the AI can't analyze a document, we still extract the NHS number (using regex algorithm) and store the file.

##  Troubleshooting
>>>>>>> 928bd338

- **File issues**: Ensure PDF is valid and under 10MB
- **Mobile access**: May need to manually type "http://" before URL
- **Processing time**: Normal is 1-2 seconds

## Tech stack
<img width="1157" height="600" alt="Screenshot 2025-08-13 at 06 11 37" src="https://github.com/user-attachments/assets/91f1328f-e5a4-4f12-995c-a4dee1120745" />

**Backend:** AWS Lambda (Node.js) with three functions - PDF processing, data retrieval, and secure file access. OpenAI GPT-4 integration for AI analysis. S3 for file storage, DynamoDB for analysis results (product use case tradeoffs discussed below).

**Frontend:** React.js single-page app with hooks for state management. Real-time updates, responsive design, and graceful error handling.

**Security:** No sensitive data stored in browser - everything goes through HTTPS to the API. File uploads are validated client-side, but all real processing happens server-side. PHI detection happens before AI processing to protect privacy.


**Deployment:**  When we push code, it automatically builds and deploys to AWS. No manual server management needed, everything's serverless and scales automatically. AWS SAM for infrastructure-as-code, automated deployments via CloudFormation. Git version control with clean commit history and proper branching strategy.

**Data Storage Security & Future Scaling:**
Our current approach uses AWS DynamoDB with S3 for secure storage - Patient files are stored in secure digital vaults (like a locked filing cabinet) and the AI analysis is kept in an encrypted database (like a password-protected medical record) - only authorized staff can access either one.
In tech terms, PDFs go into private S3 buckets with unique keys, while analysis data gets AES-256 encrypted in DynamoDB with strict IAM access controls. 

For future scaling, for example when someone searches "find similar heart conditions":
we're considering a hybrid approach: keep DynamoDB for fast, cost-effective primary storage, but add an OpenSearch cluster . The tradeoff is complexity vs. functionality - OpenSearch is faster for indexing that DynamoDB, essentially because of the way it stores data. We can discuss this in depth if needed.


## System Logging & Debugging
In production it is important to monitor problems and resolve them quickly. All our logs go to AWS CloudWatch, so if something breaks, we can quickly figure out what happened and fix it.
Everything gets logged for debugging and compliance. We track:
- **Errors**: What went wrong, when, and why
- **Security events**: PHI detection  (Access attempts,data access logs are one step away)
- **User actions**: File uploads, downloads, analysis requests
- **System performance**: Processing times, API response times


<|MERGE_RESOLUTION|>--- conflicted
+++ resolved
@@ -1,10 +1,6 @@
-<<<<<<< HEAD
 # How to Use Patient Context
 
 A clinical letter processing system that helps doctors quickly understand patient history from PDF letters.
-=======
-# AI Patient Context Summary Generator
->>>>>>> 928bd338
 
 ## Live Demo
 
@@ -23,7 +19,6 @@
 1. Click **"📄 Upload Letter"**
 2. Upload a PDF clinical letter (drag & drop or click to select)
 3. Click **"Upload and Analyze"**
-<<<<<<< HEAD
 4. Wait 1-2 seconds for processing
 5. Review the results:
    - **NHS number** (automatically extracted)
@@ -41,22 +36,6 @@
 - **Go to** "📋 View Letters" tab
 - **Hover over** "DATABASE AUDIT TRAIL ?" buttons
 - **See** actual database records and file storage details
-=======
-4. Wait for processing (typically 1-2 seconds)
-5. View the results showing:
-   - NHS number extraction
-   - AI-generated summary
-   - Risk assessment
-   - Key findings and recommendations
-
-### Try the Security Compliance Hover Tooltip on the top right corner
-1. **Look for the "Security COmpliance"** badge in the top right, a detailed tooltip will appear showing cool stuff
-
-### Try the Database Audit Trail Hover Tooltip
-1. **In the " View Letters"** tab
-2. **Look for "DATABASE AUDIT TRAIL ?"** button (next to letter date)
-3. **Hover over the button** - a tooltip will appear showing details of the data base storage. Security concerns in DB are addressed later in this doc.
->>>>>>> 928bd338
   
 ## Privacy Protection Demo
 
@@ -73,7 +52,6 @@
 - **Data access**: Download tracking, user interactions
 - **Storage details**: S3 location, metadata preservation
 
-<<<<<<< HEAD
 ## Real-World Use Cases
 
 **For Doctors:**
@@ -88,19 +66,30 @@
 - Ensure privacy compliance with automatic PHI detection
 - Access original documents when needed
 
-## Troubleshooting
-=======
 ## Error Handling & Graceful Degradation
 
- If something goes wrong, you'll get friendly messages instead of scary error codes. For example:
+If something goes wrong, you'll get friendly messages instead of scary error codes. For example:
 - **PDF processing fails?** → "Unable to read this file, please try a different PDF"
 - **AI analysis times out?** → "Analysis taking longer than expected, please wait"
 - **Network issues?** → "Connection problem, please check your internet and try again"
 
 We also have fallbacks - if the AI can't analyze a document, we still extract the NHS number (using regex algorithm) and store the file.
 
-##  Troubleshooting
->>>>>>> 928bd338
+## Troubleshooting
+
+**For Doctors:**
+- Quickly understand patient history from multiple letters
+- Identify urgent cases that need immediate attention
+- Access patient information without opening multiple PDFs
+- Maintain audit trails for compliance
+
+**For Healthcare Teams:**
+- Share patient summaries with colleagues
+- Track patient progress over time
+- Ensure privacy compliance with automatic PHI detection
+- Access original documents when needed
+
+## Troubleshooting
 
 - **File issues**: Ensure PDF is valid and under 10MB
 - **Mobile access**: May need to manually type "http://" before URL
